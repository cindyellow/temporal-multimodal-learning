import pandas as pd
import numpy as np
import sklearn
import sklearn.metrics
import torch
import torch.nn as nn
import transformers
import torch.nn.functional as F
import tqdm as tqdm
import torch.optim as optim
import ast
import os
import itertools
from torch.utils.data import Dataset
import torch.utils.checkpoint
import random
from tqdm import tqdm
from torch.cuda.amp import GradScaler, autocast
from evaluation.metrics import MyMetrics
from evaluation.evaluate import evaluate
# import ipdb
from transformers import (
    AutoModelForSequenceClassification,
    TrainingArguments,
    Trainer,
    AutoModel,
)
from data.utils import get_cutoffs


class Trainer:
    """Custom trainer for ICD-9 code prediction.
    This trainer allows to train an autoregressive model for temporal predictions.
    
    Code based on HTDC (Ng et al, 2022).

    Our contributions:
    1) Temporal evaluation of autoregressive model, including the calculation of
      temporal cutoff indices and the evaluation of the model at multiple temporal
      points.
    2) Auxiliary task of next document category predictions. This includes the
      construction of true labels for next document category prediction, as well
      as the addition of cross entropy loss.
    3) Auxiliary task of next / last document embedding predictions. This includes
        the construction of true labels for next / last document embedding prediction
        (detaching the corresponding embeddings from the graph), and the calculation
        of cosine similarity loss.
    4) Multiobjective training. This includes backward pass of both losses.
    5) ELA algorithm for predictions based on long documents. In the training loop,
        this incudes random sampling of chunks to obtain a sequence of max_chunks.
        There is also the option of ablating random sampling and selecting last
        16 chunks.
    """

    def __init__(
        self,
        model,
        optimizer,
        scaler,
        lr_scheduler,
        config,
        device,
        dtype,
        num_categories,
    ):
        self.model = model
        self.optimizer = optimizer
        self.scaler = scaler
        self.lr_scheduler = lr_scheduler
        self.config = config
        self.device = device
        self.dtype = dtype
        # set all key, value pairs in config as attributes
        for key, value in config.items():
            setattr(self, key, value)

        self.CosineLoss = nn.CosineEmbeddingLoss(reduction="mean")
    
    def random_sampling(self, data, max_chunks):
        input_ids = data["input_ids"][0]
        assert input_ids.shape[0] > 0

        if self.random_sample:
            num_idxs = input_ids.shape[0]
            indices_mask = np.arange(num_idxs)
            indices_mask = np.sort(
                np.random.choice(
                    indices_mask, min(num_idxs, max_chunks), replace=False
                )
            )
        else:
            # select last self.max_chunks indices
            indices_mask = np.arange(
                max(0, input_ids.shape[0] - max_chunks), input_ids.shape[0]
            )
        
        new_data = {}
        for k, v in data.items():
            if k in ["cutoffs", "label", "hadm_id"]:
                continue
            filtered_v = v[0][indices_mask]
            if k == "seq_ids":
                seq_id_vals = torch.unique(filtered_v).tolist()
                seq_id_dict = {seq: idx for idx, seq in enumerate(seq_id_vals)}
                filtered_v = filtered_v.apply_(seq_id_dict.get)
            new_data[k] = filtered_v
        if "cutoffs" in data.keys():
            cutoffs = get_cutoffs(new_data["hours_elapsed"], new_data["category_ids"])
            new_data["cutoffs"] = cutoffs
        if "label" in data.keys():
            new_data["labels"] = data["label"][0][: self.model.num_labels]

        return new_data

    def random_sample_sequence(self, data):
        """Construct a sequence of max_chunks"""
        labels = data["label"][0][: self.model.num_labels]
        input_ids = data["input_ids"][0]
        attention_mask = data["attention_mask"][0]
        seq_ids = data["seq_ids"][0]
        category_ids = data["category_ids"][0]
        hours_elapsed = data["hours_elapsed"][0]
        percent_elapsed = data["percent_elapsed"][0]

        # select at random 16 indices
        if self.random_sample:
            num_idxs = input_ids.shape[0]
            indices_mask = np.arange(num_idxs)
            indices_mask = np.sort(
                np.random.choice(
                    indices_mask, min(num_idxs, self.max_chunks), replace=False
                )
            )
        else:
            # select last self.max_chunks indices
            indices_mask = np.arange(
                max(0, input_ids.shape[0] - self.max_chunks), input_ids.shape[0]
            )

        # filter input_ids, attention_mask, seq_ids, category_ids, hours_elapsed
        input_ids = input_ids[indices_mask]
        attention_mask = attention_mask[indices_mask]
        seq_ids = seq_ids[indices_mask]
        category_ids = category_ids[indices_mask]
        hours_elapsed = hours_elapsed[indices_mask]
        percent_elapsed = percent_elapsed[indices_mask]
        # recalculate seq ids based on filtered indices
        seq_id_vals = torch.unique(seq_ids).tolist()
        seq_id_dict = {seq: idx for idx, seq in enumerate(seq_id_vals)}
        seq_ids = seq_ids.apply_(seq_id_dict.get)
        cutoffs = get_cutoffs(hours_elapsed, category_ids)

        return {
            "input_ids": input_ids,
            "attention_mask": attention_mask,
            "seq_ids": seq_ids,
            "category_ids": category_ids,
            "labels": labels,
            "hours_elapsed": hours_elapsed,
            "percent_elapsed": percent_elapsed,
            "cutoffs": cutoffs,
        }
    

    def train(
        self,
        training_generator,
        training_args,
        validation_generator,
        grad_accumulation_steps=1,
        epochs=1,
    ):
        self.model = self.model.to(
            device=self.device
        )  # move the model parameters to CPU/GPU
        self.model.train()  # put model to training mode
        mymetrics = MyMetrics(debug=self.config["debug"])
        print("evaluate temporal is ", self.config["evaluate_temporal"])
        print("use tabular is ", self.config["use_tabular"])
        for e in range(training_args["TOTAL_COMPLETED_EPOCHS"], epochs):
            preds = {"hyps": [], "refs": [], "hyps_aux": [], "refs_aux": []}
            # add cls, aux, total keys to preds
            train_loss = {"loss_cls": [], "loss_aux": [], "loss_total": []}
            if self.config["evaluate_temporal"]:
                preds["hyps_temp"] = {"2d": [], "5d": [], "13d": [], "noDS": []}
                preds["refs_temp"] = {"2d": [], "5d": [], "13d": [], "noDS": []}
            for t, data in enumerate(tqdm(training_generator)):
                hadm_id = data["notes"]["hadm_id"]
                if self.setup == "random":
                    aug_data = self.random_sampling(data["notes"], self.max_chunks)
                    labels = aug_data["labels"]
                    input_ids = aug_data["input_ids"]
                    attention_mask = aug_data["attention_mask"]
                    seq_ids = aug_data["seq_ids"]
                    category_ids = aug_data["category_ids"]
                    hours_elapsed = aug_data["hours_elapsed"]
                    cutoffs = aug_data["cutoffs"]
                    percent_elapsed = aug_data["percent_elapsed"]
                else:
                    labels = data["notes"]["label"][0][: self.model.num_labels]
                    input_ids = data["notes"]["input_ids"][0]
                    attention_mask = data["notes"]["attention_mask"][0]
                    seq_ids = data["notes"]["seq_ids"][0]
                    category_ids = data["notes"]["category_ids"][0]
                    # note_end_chunk_ids = data["note_end_chunk_ids"]
                    hours_elapsed = data["notes"]["hours_elapsed"][0]
                    cutoffs = data["notes"]["cutoffs"]
                    percent_elapsed = data["notes"]["percent_elapsed"][0]
                
                if (self.config["use_tabular"] 
                    and not self.textualize 
                    and len(data["tabular"]['input_ids']) > 0): # check if there's tabular data available
                    tabular_data = data["tabular"]
                    tabular_hours_elapsed = tabular_data['hours_elapsed'][0]
                    if self.setup == "random" and self.subset_tabular:
                        tabular_data = self.random_sampling(data["tabular"], self.max_tabular_features)
                    # update cutoffs
                    # tabular_cat_proxy = torch.ones_like(tabular_hours_elapsed) * -1
                    # combined_cat, combined_hours = self.model.combine_sequences(category_ids, tabular_cat_proxy, hours_elapsed, tabular_hours_elapsed)
                    # cutoffs = get_cutoffs(combined_hours, combined_cat)
                else:
                    tabular_data = None

                with torch.cuda.amp.autocast(
                    enabled=True
                ) as autocast, torch.backends.cuda.sdp_kernel(
                    enable_flash=False
                ) as disable:
                    # with autocast():
<<<<<<< HEAD
                    scores, doc_embeddings, aux_predictions, tabular_scores = self.model(
=======
                    scores, doc_embeddings, aux_predictions, cutoffs = self.model(
>>>>>>> d861c816
                        input_ids=input_ids.to(self.device, dtype=torch.long),
                        attention_mask=attention_mask.to(self.device, dtype=torch.long),
                        seq_ids=seq_ids.to(self.device, dtype=torch.long),
                        category_ids=category_ids.to(self.device, dtype=torch.long),
                        cutoffs=cutoffs,
                        percent_elapsed=percent_elapsed.to(self.device, dtype=torch.float16),
                        hours_elapsed=hours_elapsed.to(self.device, dtype=torch.long),
                        # note_end_chunk_ids=note_end_chunk_ids,
                        tabular_data=tabular_data,
                    )
                    assert not torch.any(torch.isnan(scores))
                    # Auxiliary task of predicting next document category
                    if (
                        self.config["aux_task"] == "next_document_category"
                        and len(category_ids) > 1
                        and aux_predictions is not None
                    ):
                        true_categories = F.one_hot(
                            # remove 1st category id and add a dummy category end
                            torch.concat(
                                [
                                    category_ids[1:],
                                    torch.tensor([self.config["num_categories"]]),
                                ]
                            ),
                            num_classes=self.config["num_categories"] + 1,
                        )
                        loss_aux = F.cross_entropy(
                            aux_predictions,
                            true_categories.to(self.device, dtype=self.dtype),
                        )
                        preds["hyps_aux"].append(aux_predictions.detach().cpu().numpy())
                        preds["refs_aux"].append(true_categories.detach().cpu().numpy())

                    # Auxiliary task of predicting next document embedding
                    elif (
                        self.config["aux_task"] == "next_document_embedding"
                        and len(doc_embeddings) > 1
                        and aux_predictions is not None
                    ):
                        # loss is the cosine similarity between the predicted and true next embeddings
                        true_embeddings = doc_embeddings[1:]
                        loss_aux = self.CosineLoss(
                            aux_predictions[:-1],  # last prediction is not used
                            true_embeddings.to(
                                self.device, dtype=self.dtype
                            ).detach(),  # detach target
                            torch.ones(
                                true_embeddings.shape[0], device=self.device
                            ),  # all are positive samples
                        )

                    elif (
                        self.config["aux_task"] == "last_document_embedding"
                        and len(doc_embeddings) > 1
                        and aux_predictions is not None
                    ):
                        # loss is the cosine similarity between the predicted and the LAST true embedding
                        true_embeddings = doc_embeddings[-1].repeat(
                            len(doc_embeddings) - 1, 1
                        )
                        loss_aux = self.CosineLoss(
                            aux_predictions[:-1],  # last prediction is not used
                            true_embeddings.to(
                                self.device, dtype=self.dtype
                            ).detach(),  # detach target
                            torch.ones(
                                true_embeddings.shape[0], device=self.device
                            ),  # all are positive samples
                        )
                    else:
                        loss_aux = torch.tensor(0)
                    if self.config["apply_temporal_loss"]:
                        # train with loss on all temporal points
                        # repeat labels to match the number of temporal points
                        loss_cls = F.binary_cross_entropy_with_logits(
                            scores[:, :],
                            labels.to(self.device, dtype=self.dtype)[None, :].repeat(
                                scores.shape[0], 1
                            ),
                        )
                    else:
                        # train with loss on last temporal point only
                        tabular_weight = 0.3
                        note_weight = 0.7
                        if tabular_scores is not None:
                            weighted_score = (tabular_weight * tabular_scores[-1, :][None, :]) + (note_weight * scores[-1, :][None, :])
                        else:
                            weighted_score = scores[-1, :][None, :]
                        loss_cls = F.binary_cross_entropy_with_logits(
                            # scores[-1, :][None, :],
                            weighted_score,
                            labels.to(self.device, dtype=self.dtype)[None, :],
                        )
                    # TODO: delete de 1-weights
                    if self.config["apply_weight"]:
                        loss = (1 - self.config["weight_aux"]) * loss_cls + self.config[
                            "weight_aux"
                        ] * loss_aux
                    else:
                        loss = loss_cls + self.config["weight_aux"] * loss_aux

                    self.scaler.scale(loss).backward()

                    # print(f"Current scale: {self.scaler.get_scale()}")
                    
                    train_loss["loss_cls"].append(loss_cls.detach().cpu().numpy())
                    train_loss["loss_aux"].append(loss_aux.detach().cpu().numpy())
                    train_loss["loss_total"].append(loss.detach().cpu().numpy())
                    # convert to probabilities
                    probs = F.sigmoid(scores)
                    # print(f"cutoffs: {cutoffs}")
                    if torch.any(torch.isnan(probs)):
                        print(f"NA preds for {hadm_id}.")
                        print("Scores:", scores)
                        print("Probs:", probs)
                        break
                    preds["hyps"].append(probs[-1, :].detach().cpu().numpy())
                    preds["refs"].append(labels.detach().cpu().numpy())

                    if self.config["evaluate_temporal"]:
                        cutoff_times = ["2d", "5d", "13d", "noDS"]
                        for n, time in enumerate(cutoff_times):
                            if cutoffs[time][0] != -1:
                                if self.config["reduce_computation"]:
                                    preds["hyps_temp"][time].append(
                                        probs[n, :].detach().cpu().numpy()
                                    )
                                else:
                                    preds["hyps_temp"][time].append(
                                        probs[cutoffs[time][0], :]
                                        .detach()
                                        .cpu()
                                        .numpy()
                                    )

                                preds["refs_temp"][time].append(
                                    labels.detach().cpu().numpy()
                                )

                    # print(f"ccutoffs: {cutoffs}, hyprs_temp: {hyps_temp}")
                    if ((t + 1) % grad_accumulation_steps == 0) or (
                        t + 1 == len(training_generator)
                    ):
                        # clip gradients
                        # print('Clipping gradients.')
                        # self.scaler.unscale_(self.optimizer)
                        # torch.nn.utils.clip_grad_norm_(self.model.parameters(), max_norm=1.0)
                        ## 
                        self.scaler.step(self.optimizer)
                        self.scaler.update()
                        self.optimizer.zero_grad()
                        self.lr_scheduler.step()

            print("Starting evaluation...")
            print("Epoch: %d" % (training_args["TOTAL_COMPLETED_EPOCHS"]))
            result = self.evaluate_and_save_results(
                preds, train_loss, mymetrics, training_args, validation_generator
            )

            training_args["CURRENT_PATIENCE_COUNT"] += 1
            training_args["TOTAL_COMPLETED_EPOCHS"] += 1

            if result["validation_f1_micro"] > training_args["CURRENT_BEST"]:
                training_args["CURRENT_BEST"] = result["validation_f1_micro"]
                training_args["CURRENT_PATIENCE_COUNT"] = 0
                best_path = os.path.join(
                    self.config["project_path"],
                    f"results/BEST_{self.config['run_name']}.pth",
                )
                if self.config["save_model"]:
                    self.save_torch_model(result, training_args, best_path)

            if self.config["save_model"]:
                model_path = os.path.join(
                    self.config["project_path"],
                    f"results/{self.config['run_name']}.pth",
                )
                self.save_torch_model(result, training_args, model_path)

            if (self.config["patience_threshold"] > 0) and (
                training_args["CURRENT_PATIENCE_COUNT"]
                >= self.config["patience_threshold"]
            ):
                print("Stopped upon hitting early patience threshold ")
                break

            if (self.config["max_epochs"] > 0) and (
                training_args["TOTAL_COMPLETED_EPOCHS"] >= self.config["max_epochs"]
            ):
                print("Stopped upon hitting max number of training epochs")
                break

    def save_torch_model(self, result, training_args, save_path):
        torch.save(
            {
                "model_state_dict": self.model.state_dict(),
                "optimizer_state_dict": self.optimizer.state_dict(),
                "scaler_state_dict": self.scaler.state_dict(),
                "scheduler_state_dict": self.lr_scheduler.state_dict(),
                "results": result,
                "config": self.config,
                "epochs": training_args["TOTAL_COMPLETED_EPOCHS"],
                "current_best": training_args["CURRENT_BEST"],
                "current_patience_count": training_args["CURRENT_PATIENCE_COUNT"],
            },
            save_path,
        )

    def save_results(
        self, train_metrics, validation_metrics, training_args, timeframe="all"
    ):
        """Save resulting metrics (train and val) to csv.
        The argument timeframe specifies the time frame used for evaluation."""
        a = {
            f"validation_{key}": validation_metrics[key]
            for key in validation_metrics.keys()
        }
        b = {f"train_{key}": train_metrics[key] for key in train_metrics.keys()}
        result = {**a, **b}

        # print(result)

        print(
            {
                k: result[k] if type(result[k]) != np.ndarray else {}
                for k in result.keys()
            }
        )
        result["epoch"] = training_args["TOTAL_COMPLETED_EPOCHS"]
        result["curr_lr"] = self.lr_scheduler.get_last_lr()
        result.update(self.config)  # add config fields
        result_list = {k: [v] for k, v in result.items()}
        df = pd.DataFrame.from_dict(result_list)  # convert to datframe

        results_path = os.path.join(
            self.config["project_path"],
            f"results/{self.config['run_name']}_{timeframe}.csv",
        )
        results_df = pd.read_csv(results_path)
        results_df = pd.concat((results_df, df), axis=0, ignore_index=True)
        results_df.to_csv(results_path)  # update results

        return result

    def evaluate_and_save_results(
        self, preds, train_loss, mymetrics, training_args, validation_generator
    ):
        """Evaluate model on validation set and save results to csv."""
        train_metrics = mymetrics.from_numpy(
            np.asarray(preds["hyps"]), np.asarray(preds["refs"])
        )
        # if we have stored some aux predictions (case of next document category prediction)
        if self.config["aux_task"] == "next_document_category":
            train_metrics_aux = mymetrics.from_numpy(
                np.concatenate(preds["hyps_aux"]), np.concatenate(preds["refs_aux"])
            )
        cutoff_times = ["2d", "5d", "13d", "noDS"]
        if self.config["evaluate_temporal"]:
            train_metrics_temp = {
                time: mymetrics.from_numpy(
                    np.asarray(preds["hyps_temp"][time]),
                    np.asarray(preds["refs_temp"][time]),
                )
                for time in cutoff_times
            }
        # print(train_metrics_temp)
        print(
            f"Calculating validation metrics with a val dataset of {len(validation_generator)}..."
        )
        # TODO: set optimise_threshold to True
        val_metrics, val_metrics_temp, val_metrics_aux = evaluate(
            mymetrics,
            self.model,
            validation_generator,
            self.device,
            evaluate_temporal=self.config["evaluate_temporal"],
            optimise_threshold=False,
            num_categories=self.config["num_categories"],
            is_baseline=self.config["is_baseline"],
            aux_task=self.config["aux_task"],
            setup=self.config["setup"],
            reduce_computation=self.config["reduce_computation"],
            use_tabular=self.config["use_tabular"],
<<<<<<< HEAD
            textualize=self.config["textualize"],
=======
>>>>>>> d861c816
            subset_tabular=self.config["subset_tabular"],
        )
        # print(validation_metrics_temp)
        train_metrics["loss"] = np.mean(train_loss["loss_total"])
        train_metrics["loss_aux"] = np.mean(train_loss["loss_aux"])
        train_metrics["loss_cls"] = np.mean(train_loss["loss_cls"])
        result = self.save_results(
            train_metrics, val_metrics, training_args, timeframe="all"
        )
        # save results of aux task (only if there are some hyps and preds)
        if self.config["aux_task"] == "next_document_category":
            _ = self.save_results(
                train_metrics_aux, val_metrics_aux, training_args, timeframe="all_aux"
            )
        print(result)
        # save results of temp task
        if self.config["evaluate_temporal"]:
            for time in cutoff_times:
                _ = self.save_results(
                    train_metrics_temp[time],
                    val_metrics_temp[time],
                    training_args,
                    timeframe=time,
                )

        self.model.train()  # put model to training mode

        return result<|MERGE_RESOLUTION|>--- conflicted
+++ resolved
@@ -227,11 +227,7 @@
                     enable_flash=False
                 ) as disable:
                     # with autocast():
-<<<<<<< HEAD
-                    scores, doc_embeddings, aux_predictions, tabular_scores = self.model(
-=======
-                    scores, doc_embeddings, aux_predictions, cutoffs = self.model(
->>>>>>> d861c816
+                    scores, doc_embeddings, aux_predictions, tabular_scores, cutoffs = self.model(
                         input_ids=input_ids.to(self.device, dtype=torch.long),
                         attention_mask=attention_mask.to(self.device, dtype=torch.long),
                         seq_ids=seq_ids.to(self.device, dtype=torch.long),
@@ -516,10 +512,7 @@
             setup=self.config["setup"],
             reduce_computation=self.config["reduce_computation"],
             use_tabular=self.config["use_tabular"],
-<<<<<<< HEAD
             textualize=self.config["textualize"],
-=======
->>>>>>> d861c816
             subset_tabular=self.config["subset_tabular"],
         )
         # print(validation_metrics_temp)
