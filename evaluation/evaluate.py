from tqdm import tqdm
import torch
import pandas as pd
import os
import numpy as np
import torch.nn.functional as F
import json
import ipdb
from data.utils import get_cutoffs


def return_attn_scores(lwan, encoding, all_tokens=True, cutoffs=None):
    """ Calculate the attention scores for a document encoding using
    a trained LWAN network.
    
    Args:
        lwan: trained LWAN network
        encoding: document encoding
    
    Returns:
        attn_output_weights: attention weights
        score: attention scores"""
    
    # encoding: Tensor of size (Nc x T) x H
    # mask: Tensor of size Nn x (Nc x T) x H
    # temporal_encoding = Nn x (N x T) x hidden_size
    T = lwan.seq_len
    if not lwan.all_tokens:
        T = 1  # only use the [CLS]-token representation
    Nc = int(encoding.shape[0] / T)
    H = lwan.hidden_size
    Nl = lwan.num_labels

    # label query: shape L, H
    # encoding: hape NcxT, H
    # query shape:  Nn, L, H
    # key shape: Nn, Nc*T, H
    # values shape: Nn, Nc*T, H
    # key padding mask: Nn, Nc*T (true if ignore)
    # output: N, L, H
    mask = torch.ones(size=(Nc, Nc * T), dtype=torch.bool).to(device=lwan.device)
    for i in range(Nc):
        mask[i, : (i + 1) * T] = False

    # only mask out at 2d, 5d, 13d and no DS to reduce computation
    # get list of cutoff indices from cutoffs dictionary

    attn_output, attn_output_weights = lwan.multiheadattn.forward(
        query=lwan.label_queries.repeat(mask.shape[0], 1, 1),
        key=encoding.repeat(mask.shape[0], 1, 1),
        value=encoding.repeat(mask.shape[0], 1, 1),
        key_padding_mask=mask,
        need_weights=True,
    )

    score = torch.sum(
        attn_output
        * lwan.label_weights.unsqueeze(0).view(1, lwan.num_labels, lwan.hidden_size),
        dim=2,
    )
    return attn_output_weights, score


def update_weights_per_class(
    labels, cutoffs, category_ids, attn_output_weights, weights_per_class
):
    labels_sample = []
    for i in range(50):
        if labels[i] == 1:
            labels_sample.append(i)
    for cutoff in cutoffs.keys():
        cutoff_idx = cutoffs[cutoff]
        for l in labels_sample:
            attn_weights = (
                attn_output_weights[cutoff_idx, l, :]
                .cpu()
                .detach()
                .numpy()
                .reshape(1, -1)
            )
            for chunk in range(cutoff_idx + 1):
                c = category_ids[chunk].item()
                weights_per_class[cutoff][c].append(
                    attn_output_weights[cutoff_idx, l, chunk].item()
                )
    # update the 'all' key
    cutoff_idx = attn_output_weights.shape[0] - 1
    for l in labels_sample:
        attn_weights = (
            attn_output_weights[cutoff_idx, l, :].cpu().detach().numpy().reshape(1, -1)
        )
        for chunk in range(cutoff_idx + 1):
            c = category_ids[chunk].item()
            weights_per_class["all"][c].append(
                attn_output_weights[cutoff_idx, l, chunk].item()
            )
    return weights_per_class

def select_tabular_window(tabular_data, percent_elapsed, max_features, subset_tabular):
    # filter tabular data to this time window
    if not tabular_data:
        return None
<<<<<<< HEAD
    if not subset_tabular:
        return tabular_data
=======
    left_bound = percent_elapsed[0] if percent_elapsed[0] > 0 else -1
    right_bound = percent_elapsed[-1]

>>>>>>> d861c816
    middle_indices = np.where(
            np.logical_and(tabular_data['percent_elapsed'][0] > left_bound,  
                           tabular_data['percent_elapsed'][0] <= right_bound)
    )[0]
    # middle_indices = np.sort(
    #         np.random.choice(
    #             middle_indices,
    #             max(
    #                 0,
    #                 min(
    #                     len(middle_indices),
    #                     max_features,
    #                 ),
    #             ),
    #             replace=False,
    #         )
    #     )
    
    if middle_indices.size == 0:
        return None
    return {"input_ids": tabular_data['input_ids'][0][middle_indices],
        "input_scales": tabular_data['input_scales'][0][middle_indices],
        "features_cls_mask": tabular_data['features_cls_mask'][0][middle_indices],
        "token_type_ids": tabular_data['token_type_ids'][0][middle_indices],
        "position_ids": tabular_data['position_ids'][0][middle_indices],
        "hours_elapsed": tabular_data['hours_elapsed'][0][middle_indices],
        "percent_elapsed": tabular_data['percent_elapsed'][0][middle_indices],
        }


def evaluate(
    mymetrics,
    model,
    generator,
    device,
    pred_cutoff=0.5,
    evaluate_temporal=False,
    optimise_threshold=False,
    num_categories=1,
    is_baseline=False,
    aux_task=None,
    setup="latest",
    reduce_computation=False,
    qualitative_evaluation=False,
    use_tabular=False,
<<<<<<< HEAD
    textualize=False,
=======
>>>>>>> d861c816
    subset_tabular=False,
):
    """ Evaluate the model on the validation set.
    """
    if qualitative_evaluation:
        weights_per_class = {
            cutoff: {c: [] for c in range(15)}
            for cutoff in ["2d", "5d", "13d", "noDS", "all"]
        }

    model.eval()
    with torch.no_grad():
        ids = []
        preds = {"hyps": [], "refs": [], "hyps_aux": [], "refs_aux": []}

        if evaluate_temporal:
            preds["hyps_temp"] = {"2d": [], "5d": [], "13d": [], "noDS": []}
            preds["refs_temp"] = {"2d": [], "5d": [], "13d": [], "noDS": []}

        avail_doc_count = []
        print(f"Starting validation loop...")
        for t, data in enumerate(tqdm(generator)):
            # TODO: fix code so that sequence ids embeddings can be used
            # right now they cannot be used
            labels = data["notes"]["label"][0][: model.num_labels]
            input_ids = data["notes"]["input_ids"][0]
            attention_mask = data["notes"]["attention_mask"][0]
            seq_ids = data["notes"]["seq_ids"][0]
            category_ids = data["notes"]["category_ids"][0]
            percent_elapsed = data["notes"]["percent_elapsed"][0]
            avail_docs = seq_ids.max().item() + 1
            # note_end_chunk_ids = data["notes"]["note_end_chunk_ids"]
            hours_elapsed = data["notes"]["hours_elapsed"][0]
            cutoffs = data["notes"]["cutoffs"]

            if use_tabular and not textualize and len(data["tabular"]['input_ids']) > 0: # check if there's tabular data available
                tabular_data = data["tabular"]
                # update category ids and cutoffs
                # tabular_cat_proxy = torch.ones_like(tabular_data['hours_elapsed'][0]) * -1
                # combined_cat, combined_hours = model.combine_sequences(category_ids, tabular_cat_proxy, hours_elapsed, tabular_data['hours_elapsed'][0])
                # cutoffs = get_cutoffs(combined_hours, combined_cat)
            else:
                tabular_data=None
            if setup == "random":
                # labels = data["notes"]["label"][0][: model.num_labels]
                # input_ids = data["notes"]["input_ids"][0]
                # attention_mask = data["notes"]["attention_mask"][0]
                # seq_ids = data["notes"]["seq_ids"][0]
                # category_ids = data["notes"]["category_ids"][0]
                # percent_elapsed = data["notes"]["percent_elapsed"][0]
                # avail_docs = seq_ids.max().item() + 1
                # # note_end_chunk_ids = data["notes"]["note_end_chunk_ids"]
                # cutoffs = data["notes"]["cutoffs"]

                complete_sequence_output = []
                # run through data in chunks of max_chunks
                tabular_elapsed = []
                for i in range(0, input_ids.shape[0], model.max_chunks):
                    # only get the document embeddings
                    tabular_subset = None
                    if use_tabular:
                        tabular_subset = select_tabular_window(tabular_data, 
                                                            percent_elapsed[i : i + model.max_chunks], 
<<<<<<< HEAD
                                                            model.max_tabular_features, 
                                                            subset_tabular)
                    sequence_output = model(
=======
                                                            model.max_tabular_features)
                        tabular_elapsed.extend(tabular_subset['percent_elapsed'])
                    sequence_output, _ = model(
>>>>>>> d861c816
                        input_ids=input_ids[i : i + model.max_chunks].to(
                            device, dtype=torch.long
                        ),
                        attention_mask=attention_mask[i : i + model.max_chunks].to(
                            device, dtype=torch.long
                        ),
                        seq_ids=seq_ids[i : i + model.max_chunks].to(
                            device, dtype=torch.long
                        ),
                        category_ids=category_ids[i : i + model.max_chunks].to(
                            device, dtype=torch.long
                        ),
                        cutoffs=None,
                        percent_elapsed=percent_elapsed[i : i + model.max_chunks].to(
                            device, dtype=torch.float16
                        ),
                        hours_elapsed=hours_elapsed[i : i + model.max_chunks].to(
                            device, dtype=torch.long
                        ),
                        hours_elapsed=hours_elapsed[i : i + model.max_chunks].to(
                            device, dtype=torch.long
                        ),
                        is_evaluation=True,
                        tabular_data=tabular_subset,
                        # tabular_data=tabular_data
                        # note_end_chunk_ids=note_end_chunk_ids,
                    )
                    complete_sequence_output.append(sequence_output)
                # concatenate the sequence output
                sequence_output = torch.cat(complete_sequence_output, dim=0)

                # run through LWAN to get the scores
                scores = model.label_attn(sequence_output, cutoffs=cutoffs)
                if qualitative_evaluation:
                    # NOTE: didn't adapt for tabular
                    attn_output_weights, scores = return_attn_scores(
                        model.label_attn, sequence_output.to(device), cutoffs=cutoffs
                    )
                    weights_per_class = update_weights_per_class(
                        labels,
                        cutoffs,
                        category_ids,
                        attn_output_weights,
                        weights_per_class,
                    )

            else:
                # labels = data["notes"]["label"][0][: model.num_labels]
                # input_ids = data["notes"]["input_ids"][0]
                # attention_mask = data["notes"]["attention_mask"][0]
                # seq_ids = data["notes"]["seq_ids"][0]
                # category_ids = data["notes"]["category_ids"][0]
                # percent_elapsed = data["notes"]["percent_elapsed"][0]
                # avail_docs = seq_ids.max().item() + 1
                # # note_end_chunk_ids = data["notes"]["note_end_chunk_ids"]
                # cutoffs = data["notes"]["cutoffs"]

<<<<<<< HEAD
                scores, _, aux_predictions, _ = model(
=======
                scores, _, aux_predictions, cutoffs = model(
>>>>>>> d861c816
                    input_ids=input_ids.to(device, dtype=torch.long),
                    attention_mask=attention_mask.to(device, dtype=torch.long),
                    seq_ids=seq_ids.to(device, dtype=torch.long),
                    category_ids=category_ids.to(device, dtype=torch.long),
                    cutoffs=cutoffs,
<<<<<<< HEAD
                    percent_elapsed=percent_elapsed.to(device, dtype=torch.float16),
=======
                    percent_elapsed=percent_elapsed.to(device, dtype=torch.long),
>>>>>>> d861c816
                    hours_elapsed=hours_elapsed.to(device, dtype=torch.long),
                    # note_end_chunk_ids=note_end_chunk_ids,
                    tabular_data=tabular_data,
                )
            if aux_task == "next_document_category":
                if len(category_ids) > 1 and aux_predictions is not None:
                    true_categories = F.one_hot(
                        torch.concat(
                            [category_ids[1:], torch.tensor([num_categories])]
                        ),
                        num_classes=num_categories + 1,
                    )
                    preds["hyps_aux"].append(aux_predictions.detach().cpu().numpy())
                    preds["refs_aux"].append(true_categories.detach().cpu().numpy())

            probs = F.sigmoid(scores)
            ids.append(data["notes"]["hadm_id"][0].item())
            avail_doc_count.append(avail_docs)
            preds["hyps"].append(probs[-1, :].detach().cpu().numpy())
            preds["refs"].append(labels.detach().cpu().numpy())
            if evaluate_temporal:
                cutoff_times = ["2d", "5d", "13d", "noDS"]
                for n, time in enumerate(cutoff_times):
                    if cutoffs[time][0] != -1:
                        if reduce_computation:
                            preds["hyps_temp"][time].append(
                                probs[n, :].detach().cpu().numpy()
                            )
                        else:
                            preds["hyps_temp"][time].append(
                                probs[cutoffs[time][0], :].detach().cpu().numpy()
                            )
                        preds["refs_temp"][time].append(labels.detach().cpu().numpy())

        if optimise_threshold:
            pred_cutoff = mymetrics.get_optimal_microf1_threshold_v2(
                np.asarray(preds["hyps"]), np.asarray(preds["refs"])
            )
        else:
            pred_cutoff = 0.5

        val_metrics = mymetrics.from_numpy(
            np.asarray(preds["hyps"]),
            np.asarray(preds["refs"]),
            pred_cutoff=pred_cutoff,
        )
        if len(preds["hyps_aux"]) > 0:
            val_metrics_aux = mymetrics.from_numpy(
                np.concatenate(preds["hyps_aux"]),
                np.concatenate(preds["refs_aux"]),
                pred_cutoff=pred_cutoff,
            )
        else:
            val_metrics_aux = None

        if evaluate_temporal:
            cutoff_times = ["2d", "5d", "13d", "noDS"]
            val_metrics_temp = {
                time: mymetrics.from_numpy(
                    np.asarray(preds["hyps_temp"][time]),
                    np.asarray(preds["refs_temp"][time]),
                    pred_cutoff=pred_cutoff,
                )
                for time in cutoff_times
            }
        else:
            val_metrics_temp = None

        if qualitative_evaluation:
            json.dump(weights_per_class, open("weights_per_class_3.json", "w"))

    return val_metrics, val_metrics_temp, val_metrics_aux
<|MERGE_RESOLUTION|>--- conflicted
+++ resolved
@@ -96,18 +96,13 @@
             )
     return weights_per_class
 
-def select_tabular_window(tabular_data, percent_elapsed, max_features, subset_tabular):
+def select_tabular_window(tabular_data, percent_elapsed, max_features):
     # filter tabular data to this time window
     if not tabular_data:
         return None
-<<<<<<< HEAD
-    if not subset_tabular:
-        return tabular_data
-=======
     left_bound = percent_elapsed[0] if percent_elapsed[0] > 0 else -1
     right_bound = percent_elapsed[-1]
 
->>>>>>> d861c816
     middle_indices = np.where(
             np.logical_and(tabular_data['percent_elapsed'][0] > left_bound,  
                            tabular_data['percent_elapsed'][0] <= right_bound)
@@ -153,10 +148,7 @@
     reduce_computation=False,
     qualitative_evaluation=False,
     use_tabular=False,
-<<<<<<< HEAD
     textualize=False,
-=======
->>>>>>> d861c816
     subset_tabular=False,
 ):
     """ Evaluate the model on the validation set.
@@ -220,15 +212,10 @@
                     if use_tabular:
                         tabular_subset = select_tabular_window(tabular_data, 
                                                             percent_elapsed[i : i + model.max_chunks], 
-<<<<<<< HEAD
-                                                            model.max_tabular_features, 
-                                                            subset_tabular)
-                    sequence_output = model(
-=======
                                                             model.max_tabular_features)
-                        tabular_elapsed.extend(tabular_subset['percent_elapsed'])
+                        if tabular_subset:
+                            tabular_elapsed.extend(tabular_subset['percent_elapsed'])
                     sequence_output, _ = model(
->>>>>>> d861c816
                         input_ids=input_ids[i : i + model.max_chunks].to(
                             device, dtype=torch.long
                         ),
@@ -244,9 +231,6 @@
                         cutoffs=None,
                         percent_elapsed=percent_elapsed[i : i + model.max_chunks].to(
                             device, dtype=torch.float16
-                        ),
-                        hours_elapsed=hours_elapsed[i : i + model.max_chunks].to(
-                            device, dtype=torch.long
                         ),
                         hours_elapsed=hours_elapsed[i : i + model.max_chunks].to(
                             device, dtype=torch.long
@@ -286,21 +270,13 @@
                 # # note_end_chunk_ids = data["notes"]["note_end_chunk_ids"]
                 # cutoffs = data["notes"]["cutoffs"]
 
-<<<<<<< HEAD
-                scores, _, aux_predictions, _ = model(
-=======
-                scores, _, aux_predictions, cutoffs = model(
->>>>>>> d861c816
+                scores, _, aux_predictions, _, cutoffs = model(
                     input_ids=input_ids.to(device, dtype=torch.long),
                     attention_mask=attention_mask.to(device, dtype=torch.long),
                     seq_ids=seq_ids.to(device, dtype=torch.long),
                     category_ids=category_ids.to(device, dtype=torch.long),
                     cutoffs=cutoffs,
-<<<<<<< HEAD
                     percent_elapsed=percent_elapsed.to(device, dtype=torch.float16),
-=======
-                    percent_elapsed=percent_elapsed.to(device, dtype=torch.long),
->>>>>>> d861c816
                     hours_elapsed=hours_elapsed.to(device, dtype=torch.long),
                     # note_end_chunk_ids=note_end_chunk_ids,
                     tabular_data=tabular_data,
